// SPDX-License-Identifier: BSD-3-Clause-Clear
pragma solidity 0.8.23;

import {BillingConfig} from "../src/v1_0_0/types/BillingConfig.sol";
import {ComputeTest} from "./Compute.t.sol";
import {Commitment} from "../src/v1_0_0/types/Commitment.sol";
import {ICoordinator} from "../src/v1_0_0/interfaces/ICoordinator.sol";
import {RequestIdUtils} from "../src/v1_0_0/utility/RequestIdUtils.sol";
import {Wallet} from "../src/v1_0_0/wallet/Wallet.sol";

contract ComputeNextIntervalPrepareTest is ComputeTest {
    function test_Succeeds_When_PreparingNextInterval_OnDelivery() public {
        // 1. Create a recurring, paid subscription
        address aliceWallet = walletFactory.createWallet(address(alice));
        address bobWallet = walletFactory.createWallet(address(bob));

        uint256 feeAmount = 40e6;
        uint16 redundancy = 2;
        uint256 totalPaymentForTwoIntervals = feeAmount * redundancy * 2;

        // 2. Fund the wallet
        erc20Token.mint(aliceWallet, totalPaymentForTwoIntervals + 10e6); // Mint extra

        // 3. Approve the consumer
        vm.prank(address(alice));
        Wallet(payable(aliceWallet)).approve(address(ScheduledClient), address(erc20Token), totalPaymentForTwoIntervals);

        // 4. Create subscription and first request (interval 1)
        vm.warp(0);
        (uint64 subId, Commitment memory commitment1) = ScheduledClient.createMockSubscription( //
            MOCK_CONTAINER_ID,
            2, // maxExecutions
            10 minutes, // intervalSeconds
            redundancy,
            false, // useDeliveryInbox
            address(erc20Token),
            feeAmount,
            aliceWallet,
            NO_VERIFIER
        );

        // 5. Warp to the first interval and deliver the compute
        bytes memory commitmentData1 = abi.encode(commitment1);

        // --- Assertions for the next interval preparation ---
        // 6. Deliver compute for interval 1, which triggers preparation for interval 2
        vm.prank(address(bob));
        bob.reportComputeResult(1, MOCK_INPUT, MOCK_OUTPUT, MOCK_PROOF, commitmentData1, bobWallet);

        // Expect a new request to be started for interval 2
        bytes32 requestId2 = RequestIdUtils.requestIdPacked(subId, uint32(2));

        // Expect funds to be locked for the second request
        vm.expectEmit(true, true, false, false, address(Wallet(payable(aliceWallet))));
        emit Wallet.RequestLocked(
            requestId2, address(ScheduledClient), address(erc20Token), feeAmount * redundancy, redundancy
        );
        bob.prepareNextInterval(subId, 2, bobWallet);
        // 7. Final assertions on wallet state
        assertEq(
            Wallet(payable(aliceWallet)).lockedOfRequest(requestId2),
            feeAmount * redundancy,
            "Funds for interval 2 should be locked"
        );
    }

    function test_DoesNotPrepareNextInterval_OnFinalDelivery() public {
        // 1. Create a subscription with a maxExecutions of 1 (a single-shot request).
        (uint64 subId,) = ScheduledClient.createMockSubscription(
            MOCK_CONTAINER_ID,
            1, // maxExecutions
            1 minutes, // intervalSeconds
            1, // redundancy
            false, // useDeliveryInbox
            NO_PAYMENT_TOKEN,
            0,
            userWalletAddress,
            NO_VERIFIER
        );

        // 2. The subscription has no next interval after the first one.
        // Attempting to prepare for interval 2 should revert.
        vm.expectRevert(ICoordinator.NoNextInterval.selector);
        bob.prepareNextInterval(subId, 2, address(bob));
    }

    function test_DoesNotPrepareNextInterval_WithInsufficientFunds() public {
        // 1. Create a recurring subscription.
        address consumerWallet = walletFactory.createWallet(address(this));
        address nodeWallet = walletFactory.createWallet(address(bob));
        uint256 feeAmount = 40e6;
        uint16 redundancy = 2;

        // 2. Fund the wallet with enough for ONLY the first interval
        uint256 paymentForOneInterval = feeAmount * redundancy;
        erc20Token.mint(consumerWallet, paymentForOneInterval);

        // 3. Approve for two intervals (even though funds are insufficient)
        vm.prank(address(this));
        Wallet(payable(consumerWallet))
            .approve(address(ScheduledClient), address(erc20Token), paymentForOneInterval * 2);

        // 4. Create subscription and first request
        (uint64 subId, Commitment memory commitment1) = ScheduledClient.createMockSubscription( //
            MOCK_CONTAINER_ID,
            2,
            10 minutes,
            redundancy,
            false,
            address(erc20Token),
            feeAmount,
            consumerWallet,
            NO_VERIFIER
        );
        // 5. Deliver compute for the first interval
        bytes memory commitmentData1 = abi.encode(commitment1);

        // 6. Deliver compute. This should succeed, but it should NOT trigger the next interval preparation
        // because hasSubscriptionNextInterval will return false due to insufficient funds.
        vm.prank(address(bob));
        // The call to prepareNextInterval should revert because hasSubscriptionNextInterval returns false.
        vm.expectRevert(ICoordinator.NoNextInterval.selector);
        bob.prepareNextInterval(subId, 2, address(bob));
    }

    function test_DoesNotPrepareNextInterval_When_InsufficientAllowance() public {
        // 1. Create a recurring subscription.
        address consumerWallet = walletFactory.createWallet(address(this));
        address nodeWallet = walletFactory.createWallet(address(bob));
        uint256 feeAmount = 40e6;
        uint16 redundancy = 2;

        // 2. Fund the wallet with enough for two intervals
        uint256 paymentForOneInterval = feeAmount * redundancy;
        erc20Token.mint(consumerWallet, paymentForOneInterval * 2);

        // 3. Approve for ONLY one interval
        vm.prank(address(this));
        Wallet(payable(consumerWallet)).approve(address(ScheduledClient), address(erc20Token), paymentForOneInterval);

        // 4. Create subscription and first request
        (uint64 subId, Commitment memory commitment1) = ScheduledClient.createMockSubscription( //
            MOCK_CONTAINER_ID,
            2,
            10 minutes,
            redundancy,
            false,
            address(erc20Token),
            feeAmount,
            consumerWallet,
            NO_VERIFIER
        );

        // 5. Deliver compute for the first interval
<<<<<<< HEAD
        //        vm.warp(block.timestamp + 10 minutes);
        bytes memory commitmentData1 = abi.encode(commitment1);

=======
>>>>>>> 2b15bdf7
        // 6. Deliver compute. This should succeed, but it should NOT trigger the next interval preparation
        // because hasSubscriptionNextInterval will return false due to insufficient allowance.
        vm.expectRevert(ICoordinator.NoNextInterval.selector);
        bob.prepareNextInterval(subId, 2, address(bob));
    }

    function test_Succeeds_When_PayingTickFee_OnNextIntervalPreparation() public {
        // 1. Arrange: Set the tickNodeFee specifically for this test.
        uint256 expectedTickFee = 0.01 ether;

        // Create a recurring subscription and a node wallet.
        address consumerWallet = walletFactory.createWallet(address(this));
        address nodeWallet = walletFactory.createWallet(address(bob)); // This wallet will receive the tick fee.
        address protocolWallet = walletFactory.createWallet(address(this)); // This wallet will pay the tick fee.
        uint16 redundancy = 1;
        uint256 feeAmount = 1 ether;

        // Fund protocol wallet with ETH
        vm.deal(protocolWallet, 10 ether);
        BillingConfig memory newConfig = BillingConfig({
            verificationTimeout: 1 weeks,
            protocolFeeRecipient: protocolWallet,
            protocolFee: MOCK_PROTOCOL_FEE,
            tickNodeFee: expectedTickFee,
            tickNodeFeeToken: address(0) // ETH
        });
        COORDINATOR.updateConfig(newConfig);

        // The protocol wallet is its own spender for tick fees.
        vm.startPrank(address(this));
        Wallet(payable(protocolWallet)).approve(protocolWallet, address(0), 10 ether);
        vm.stopPrank();

        // Fund the consumer wallet for the subscription payments
        vm.deal(consumerWallet, feeAmount * 2); // Fund for two intervals

        // Approve the SUBSCRIPTION consumer to spend from the wallet
        vm.prank(address(this));
        Wallet(payable(consumerWallet)).approve(address(ScheduledClient), ZERO_ADDRESS, feeAmount * 2);

        // Create the subscription
        (uint64 subId, Commitment memory commitment) = ScheduledClient.createMockSubscription( //
            MOCK_CONTAINER_ID,
            2,
            10 minutes,
            redundancy,
            false,
            ZERO_ADDRESS,
            feeAmount,
            consumerWallet,
            NO_VERIFIER
        );
        assertEq(subId, 1);

        // 2. Act: Deliver compute for the first interval, which triggers preparation for the second.
        bytes memory commitmentData1 = abi.encode(commitment);
        vm.prank(address(bob));
        bob.reportComputeResult(1, MOCK_INPUT, MOCK_OUTPUT, MOCK_PROOF, commitmentData1, nodeWallet);
        bob.prepareNextInterval(commitment.subscriptionId, 2, nodeWallet);
        // 3. Assert: Check if the node wallet received the tick fee.
        uint256 computeFee = 0.8978 ether;
        uint256 finalNodeWalletBalance = expectedTickFee + computeFee;

        // Get initial balance of the node wallet that will trigger the tick
        uint256 nodeWalletBalance = nodeWallet.balance;
        assertEq(nodeWalletBalance, finalNodeWalletBalance, "Node wallet should receive the tick fee");
    }

    function test_RevertIf_PreparingNextInterval_WhenNotReady() public {
        // 1. Create a subscription with maxExecutions = 3
        (uint64 subId,) = ScheduledClient.createMockSubscription(
            MOCK_CONTAINER_ID,
            3, // maxExecutions
            10 minutes, // intervalSeconds
            1, // redundancy
            false, // useDeliveryInbox
            NO_PAYMENT_TOKEN,
            0,
            userWalletAddress,
            NO_VERIFIER
        );

        // 2. The current interval is 1. Attempt to prepare for interval 3, skipping 2.
        vm.expectRevert(ICoordinator.NotReadyForNextInterval.selector);
        bob.prepareNextInterval(subId, 3, address(bob));
    }

    function test_RevertIf_PreparingNextInterval_WhenNoNextInterval() public {
        // 1. Create a subscription with maxExecutions = 1
        (uint64 subId, Commitment memory commitment) = ScheduledClient.createMockSubscription(
            MOCK_CONTAINER_ID,
            1, // maxExecutions
            1 minutes, // intervalSeconds
            1, // redundancy
            false, // useDeliveryInbox
            NO_PAYMENT_TOKEN,
            0,
            userWalletAddress,
            NO_VERIFIER
        );

        // 2. The subscription has no next interval after the first one.
        vm.expectRevert(ICoordinator.NoNextInterval.selector);
        bob.prepareNextInterval(subId, 2, address(bob));
    }
}<|MERGE_RESOLUTION|>--- conflicted
+++ resolved
@@ -69,7 +69,7 @@
         (uint64 subId,) = ScheduledClient.createMockSubscription(
             MOCK_CONTAINER_ID,
             1, // maxExecutions
-            1 minutes, // intervalSeconds
+            10 minutes, // intervalSeconds
             1, // redundancy
             false, // useDeliveryInbox
             NO_PAYMENT_TOKEN,
@@ -151,13 +151,6 @@
             NO_VERIFIER
         );
 
-        // 5. Deliver compute for the first interval
-<<<<<<< HEAD
-        //        vm.warp(block.timestamp + 10 minutes);
-        bytes memory commitmentData1 = abi.encode(commitment1);
-
-=======
->>>>>>> 2b15bdf7
         // 6. Deliver compute. This should succeed, but it should NOT trigger the next interval preparation
         // because hasSubscriptionNextInterval will return false due to insufficient allowance.
         vm.expectRevert(ICoordinator.NoNextInterval.selector);
@@ -250,7 +243,7 @@
         (uint64 subId, Commitment memory commitment) = ScheduledClient.createMockSubscription(
             MOCK_CONTAINER_ID,
             1, // maxExecutions
-            1 minutes, // intervalSeconds
+            10 minutes, // intervalSeconds
             1, // redundancy
             false, // useDeliveryInbox
             NO_PAYMENT_TOKEN,
