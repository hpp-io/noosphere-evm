{
  "name": "noosphere-evm",
  "version": "1.0.0",
  "description": "End-to-end testing scripts for the Noosphere EVM protocol.",
  "private": true,
  "main": "index.js",
  "directories": {
    "lib": "lib",
    "test": "test"
  },
  "scripts": {
    "build": "forge build",
<<<<<<< HEAD
    "deploy": "make deploy-anvil",
    "anvil": "anvil",
=======
    "deploy": "make deploy",
    "anvil": "anvil --host 0.0.0.0",
    "anvil-background": "anvil --host 0.0.0.0 &",
>>>>>>> 79be75eb
    "agent": "node webapp/src/agent.js",
    "client": "node webapp/src/client.js",
    "test:e2e": "concurrently --kill-others-on-fail -s client --names \"ANVIL,DEPLOY,AGENT,CLIENT\" -c \"blue,yellow,magenta,green\" \"npm run anvil\" \"sleep 2 && npm run deploy\" \"sleep 15 && npm run agent\" \"sleep 20 && npm run client && npx kill-port 8545\"",
    "test:e2e:verfier": "concurrently --kill-others-on-fail -s client --names \"ANVIL,DEPLOY,AGENT,CLIENT\" -c \"blue,yellow,magenta,green\" \"npm run anvil\" \"sleep 2 && npm run deploy\" \"sleep 15 && node webapp/src/onchain_verify_agent.js.js\" \"sleep 20 && node webapp/src/onchain_verify_client.js && npx kill-port 8545\""
  },
  "keywords": [],
  "author": "",
  "license": "ISC",
  "bugs": {
    "url": "https://github.com/hpp-io/noosphere-evm/issues"
  },
  "homepage": "https://github.com/hpp-io/noosphere-evm#readme",
  "dependencies": {
    "dotenv": "^17.2.3",
    "ethers": "^6.15.0"
  },
  "devDependencies": {
    "concurrently": "^9.2.1",
    "kill-port": "^2.0.1"
  }
}<|MERGE_RESOLUTION|>--- conflicted
+++ resolved
@@ -10,14 +10,9 @@
   },
   "scripts": {
     "build": "forge build",
-<<<<<<< HEAD
     "deploy": "make deploy-anvil",
-    "anvil": "anvil",
-=======
-    "deploy": "make deploy",
     "anvil": "anvil --host 0.0.0.0",
     "anvil-background": "anvil --host 0.0.0.0 &",
->>>>>>> 79be75eb
     "agent": "node webapp/src/agent.js",
     "client": "node webapp/src/client.js",
     "test:e2e": "concurrently --kill-others-on-fail -s client --names \"ANVIL,DEPLOY,AGENT,CLIENT\" -c \"blue,yellow,magenta,green\" \"npm run anvil\" \"sleep 2 && npm run deploy\" \"sleep 15 && npm run agent\" \"sleep 20 && npm run client && npx kill-port 8545\"",
